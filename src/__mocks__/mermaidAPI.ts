/**
 * Mocks for `./mermaidAPI`.
 *
<<<<<<< HEAD
 * We can't easily use `jest.spyOn(mermaidAPI, "function")` since the object is frozen with `Object.freeze()`.
=======
 * We can't easily use `jest.spyOn(mermaidAPI, "function")` since the object
 * is frozen with `Object.freeze()`.
>>>>>>> d52c1f09
 */
import * as configApi from '../config';

import { addDiagrams } from '../diagram-api/diagram-orchestration';
import Diagram from '../Diagram';

// Normally, we could just do the following to get the original `parse()`
// implementation, however, requireActual isn't currently supported in Jest
// for ESM, see https://github.com/facebook/jest/issues/9430
// and https://github.com/facebook/jest/pull/10976
// const {parse} = jest.requireActual("./mermaidAPI");

let hasLoadedDiagrams = false;
/**
 *
 * @param text
 * @param parseError
 */
function parse(text: string, parseError?: Function): boolean {
  if (!hasLoadedDiagrams) {
    addDiagrams();
    hasLoadedDiagrams = true;
  }
  const diagram = new Diagram(text, parseError);
  return diagram.parse(text, parseError);
}

// original version cannot be modified since it was frozen with `Object.freeze()`
export const mermaidAPI = {
  render: jest.fn(),
  parse,
  parseDirective: jest.fn(),
  initialize: jest.fn(),
  getConfig: configApi.getConfig,
  setConfig: configApi.setConfig,
  getSiteConfig: configApi.getSiteConfig,
  updateSiteConfig: configApi.updateSiteConfig,
  reset: () => {
    configApi.reset();
  },
  globalReset: () => {
    configApi.reset(configApi.defaultConfig);
  },
  defaultConfig: configApi.defaultConfig,
};

export default mermaidAPI;<|MERGE_RESOLUTION|>--- conflicted
+++ resolved
@@ -1,12 +1,7 @@
 /**
  * Mocks for `./mermaidAPI`.
  *
-<<<<<<< HEAD
  * We can't easily use `jest.spyOn(mermaidAPI, "function")` since the object is frozen with `Object.freeze()`.
-=======
- * We can't easily use `jest.spyOn(mermaidAPI, "function")` since the object
- * is frozen with `Object.freeze()`.
->>>>>>> d52c1f09
  */
 import * as configApi from '../config';
 
@@ -21,7 +16,6 @@
 
 let hasLoadedDiagrams = false;
 /**
- *
  * @param text
  * @param parseError
  */
