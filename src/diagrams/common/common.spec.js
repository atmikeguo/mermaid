--- conflicted
+++ resolved
@@ -1,8 +1,4 @@
-<<<<<<< HEAD
-import { sanitizeText, removeScript } from './common';
-=======
-import { sanitizeText, removeScript, removeEscapes, parseGenericTypes } from './common';
->>>>>>> fd70b862
+import { sanitizeText, removeScript, parseGenericTypes } from './common';
 
 describe('when securityLevel is antiscript, all script must be removed', function () {
   /**
@@ -64,7 +60,7 @@
 
 describe('generic parser', function () {
   it('should parse generic types', function () {
-    const result = parseGenericTypes('test~T~');
-    expect(result).toEqual('test<T>');
+    expect(parseGenericTypes('test~T~')).toEqual('test<T>');
+    expect(parseGenericTypes('test~Array~Array~string~~~')).toEqual('test<Array<Array<string>>>');
   });
 });