<<<<<<< HEAD
import moment from 'moment-mini'
import { logger } from '../../logger'
=======
import moment from 'moment'
import {
  logger
} from '../../logger'
import * as d3 from 'd3'
>>>>>>> 0a7b8840

let dateFormat = ''
let axisFormat = ''
let excludes = []
let title = ''
let sections = []
let tasks = []
let currentSection = ''
<<<<<<< HEAD
const tags = ['active', 'done', 'crit', 'milestone']
=======
let funs = []
>>>>>>> 0a7b8840

export const clear = function () {
  sections = []
  tasks = []
  currentSection = ''
  funs = []
  title = ''
  taskCnt = 0
  lastTask = undefined
  lastTaskID = undefined
  rawTasks = []
}

export const setAxisFormat = function (txt) {
  axisFormat = txt
}

export const getAxisFormat = function () {
  return axisFormat
}

export const setDateFormat = function (txt) {
  dateFormat = txt
}

export const setExcludes = function (txt) {
  excludes = txt.toLowerCase().split(/[\s,]+/)
}

export const setTitle = function (txt) {
  title = txt
}

export const getTitle = function () {
  return title
}

export const addSection = function (txt) {
  currentSection = txt
  sections.push(txt)
}

export const getTasks = function () {
  let allItemsPricessed = compileTasks()
  const maxDepth = 10
  let iterationCount = 0
  while (!allItemsPricessed && (iterationCount < maxDepth)) {
    allItemsPricessed = compileTasks()
    iterationCount++
  }

  tasks = rawTasks

  return tasks
}

const isInvalidDate = function (date, dateFormat, excludes) {
  if (date.isoWeekday() >= 6 && excludes.indexOf('weekends') >= 0) {
    return true
  }
  if (excludes.indexOf(date.format('dddd').toLowerCase()) >= 0) {
    return true
  }
  return excludes.indexOf(date.format(dateFormat.trim())) >= 0
}

const checkTaskDates = function (task, dateFormat, excludes) {
  if (!excludes.length || task.manualEndTime) return
  let startTime = moment(task.startTime, dateFormat, true)
  startTime.add(1, 'd')
  let endTime = moment(task.endTime, dateFormat, true)
  let renderEndTime = fixTaskDates(startTime, endTime, dateFormat, excludes)
  task.endTime = endTime.toDate()
  task.renderEndTime = renderEndTime
}

const fixTaskDates = function (startTime, endTime, dateFormat, excludes) {
  let invalid = false
  let renderEndTime = null
  while (startTime.date() <= endTime.date()) {
    if (!invalid) {
      renderEndTime = endTime.toDate()
    }
    invalid = isInvalidDate(startTime, dateFormat, excludes)
    if (invalid) {
      endTime.add(1, 'd')
    }
    startTime.add(1, 'd')
  }
  return renderEndTime
}

const getStartDate = function (prevTime, dateFormat, str) {
  str = str.trim()

  // Test for after
  const re = /^after\s+([\d\w-]+)/
  const afterStatement = re.exec(str.trim())

  if (afterStatement !== null) {
    const task = findTaskById(afterStatement[1])

    if (typeof task === 'undefined') {
      const dt = new Date()
      dt.setHours(0, 0, 0, 0)
      return dt
    }
    return task.endTime
  }

  // Check for actual date set
  let mDate = moment(str, dateFormat.trim(), true)
  if (mDate.isValid()) {
    return mDate.toDate()
  } else {
    logger.debug('Invalid date:' + str)
    logger.debug('With date format:' + dateFormat.trim())
  }

  // Default date - now
  return new Date()
}

const getEndDate = function (prevTime, dateFormat, str) {
  str = str.trim()

  // Check for actual date
  let mDate = moment(str, dateFormat.trim(), true)
  if (mDate.isValid()) {
    return mDate.toDate()
  }

  const d = moment(prevTime)
  // Check for length
  const re = /^([\d]+)([wdhms])/
  const durationStatement = re.exec(str.trim())

  if (durationStatement !== null) {
    switch (durationStatement[2]) {
      case 's':
        d.add(durationStatement[1], 'seconds')
        break
      case 'm':
        d.add(durationStatement[1], 'minutes')
        break
      case 'h':
        d.add(durationStatement[1], 'hours')
        break
      case 'd':
        d.add(durationStatement[1], 'days')
        break
      case 'w':
        d.add(durationStatement[1], 'weeks')
        break
    }
  }
  // Default date - now
  return d.toDate()
}

let taskCnt = 0
const parseId = function (idStr) {
  if (typeof idStr === 'undefined') {
    taskCnt = taskCnt + 1
    return 'task' + taskCnt
  }
  return idStr
}
// id, startDate, endDate
// id, startDate, length
// id, after x, endDate
// id, after x, length
// startDate, endDate
// startDate, length
// after x, endDate
// after x, length
// endDate
// length

const compileData = function (prevTask, dataStr) {
  let ds

  if (dataStr.substr(0, 1) === ':') {
    ds = dataStr.substr(1, dataStr.length)
  } else {
    ds = dataStr
  }

  const data = ds.split(',')

  const task = {}

  // Get tags like active, done, crit and milestone
  getTaskTags(data, task, tags)

  for (let i = 0; i < data.length; i++) {
    data[i] = data[i].trim()
  }

  let endTimeData = ''
  switch (data.length) {
    case 1:
      task.id = parseId()
      task.startTime = prevTask.endTime
      endTimeData = data[0]
      break
    case 2:
      task.id = parseId()
      task.startTime = getStartDate(undefined, dateFormat, data[0])
      endTimeData = data[1]
      break
    case 3:
      task.id = parseId(data[0])
      task.startTime = getStartDate(undefined, dateFormat, data[1])
      endTimeData = data[2]
      break
    default:
  }

  if (endTimeData) {
    task.endTime = getEndDate(task.startTime, dateFormat, endTimeData)
    task.manualEndTime = endTimeData === moment(task.endTime).format(dateFormat.trim())
    checkTaskDates(task, dateFormat, excludes)
  }

  return task
}

const parseData = function (prevTaskId, dataStr) {
  let ds
  if (dataStr.substr(0, 1) === ':') {
    ds = dataStr.substr(1, dataStr.length)
  } else {
    ds = dataStr
  }

  const data = ds.split(',')

  const task = {}

  // Get tags like active, done, crit and milestone
  getTaskTags(data, task, tags)

  for (let i = 0; i < data.length; i++) {
    data[i] = data[i].trim()
  }

  switch (data.length) {
    case 1:
      task.id = parseId()
      task.startTime = {
        type: 'prevTaskEnd',
        id: prevTaskId
      }
      task.endTime = {
        data: data[0]
      }
      break
    case 2:
      task.id = parseId()
      task.startTime = {
        type: 'getStartDate',
        startData: data[0]
      }
      task.endTime = {
        data: data[1]
      }
      break
    case 3:
      task.id = parseId(data[0])
      task.startTime = {
        type: 'getStartDate',
        startData: data[1]
      }
      task.endTime = {
        data: data[2]
      }
      break
    default:
  }

  return task
}

let lastTask
let lastTaskID
let rawTasks = []
const taskDb = {}
export const addTask = function (descr, data) {
  const rawTask = {
    section: currentSection,
    type: currentSection,
    processed: false,
<<<<<<< HEAD
    manualEndTime: false,
    renderEndTime: null,
    raw: { data: data },
    task: descr
=======
    raw: {
      data: data
    },
    task: descr,
    classes: []
>>>>>>> 0a7b8840
  }
  const taskInfo = parseData(lastTaskID, data)
  rawTask.raw.startTime = taskInfo.startTime
  rawTask.raw.endTime = taskInfo.endTime
  rawTask.id = taskInfo.id
  rawTask.prevTaskId = lastTaskID
  rawTask.active = taskInfo.active
  rawTask.done = taskInfo.done
  rawTask.crit = taskInfo.crit
  rawTask.milestone = taskInfo.milestone

  const pos = rawTasks.push(rawTask)

  lastTaskID = rawTask.id
  // Store cross ref
  taskDb[rawTask.id] = pos - 1
}

export const findTaskById = function (id) {
  const pos = taskDb[id]
  return rawTasks[pos]
}

export const addTaskOrg = function (descr, data) {
  const newTask = {
    section: currentSection,
    type: currentSection,
    description: descr,
    task: descr,
    classes: []
  }
  const taskInfo = compileData(lastTask, data)
  newTask.startTime = taskInfo.startTime
  newTask.endTime = taskInfo.endTime
  newTask.id = taskInfo.id
  newTask.active = taskInfo.active
  newTask.done = taskInfo.done
  newTask.crit = taskInfo.crit
  newTask.milestone = taskInfo.milestone
  lastTask = newTask
  tasks.push(newTask)
}

const compileTasks = function () {
  const compileTask = function (pos) {
    const task = rawTasks[pos]
    let startTime = ''
    switch (rawTasks[pos].raw.startTime.type) {
      case 'prevTaskEnd':
        const prevTask = findTaskById(task.prevTaskId)
        task.startTime = prevTask.endTime
        break
      case 'getStartDate':
        startTime = getStartDate(undefined, dateFormat, rawTasks[pos].raw.startTime.startData)
        if (startTime) {
          rawTasks[pos].startTime = startTime
        }
        break
    }

    if (rawTasks[pos].startTime) {
      rawTasks[pos].endTime = getEndDate(rawTasks[pos].startTime, dateFormat, rawTasks[pos].raw.endTime.data)
      if (rawTasks[pos].endTime) {
        rawTasks[pos].processed = true
        rawTasks[pos].manualEndTime = rawTasks[pos].raw.endTime.data === moment(rawTasks[pos].endTime).format(dateFormat.trim())
        checkTaskDates(rawTasks[pos], dateFormat, excludes)
      }
    }

    return rawTasks[pos].processed
  }

  let allProcessed = true
  for (let i = 0; i < rawTasks.length; i++) {
    compileTask(i)

    allProcessed = allProcessed && rawTasks[i].processed
  }
  return allProcessed
}

/**
 * Called by parser when a link is found. Adds the URL to the vertex data.
 * @param ids Comma separated list of ids
 * @param linkStr URL to create a link for
 */
export const setLink = function (ids, linkStr) {
  ids.split(',').forEach(function (id) {
    let rawTask = findTaskById(id)
    if (typeof rawTask !== 'undefined') {
      pushFun(id, () => { window.open(linkStr, '_self') })
    }
  })
  setClass(ids, 'clickable')
}

/**
 * Called by parser when a special node is found, e.g. a clickable element.
 * @param ids Comma separated list of ids
 * @param className Class to add
 */
export const setClass = function (ids, className) {
  ids.split(',').forEach(function (id) {
    let rawTask = findTaskById(id)
    if (typeof rawTask !== 'undefined') {
      rawTask.classes.push(className)
    }
  })
}

const setClickFun = function (id, functionName, functionArgs) {
  if (typeof functionName === 'undefined') {
    return
  }

  let argList = []
  if (typeof functionArgs === 'string') {
    /* Splits functionArgs by ',', ignoring all ',' in double quoted strings */
    argList = functionArgs.split(/,(?=(?:(?:[^"]*"){2})*[^"]*$)/)
    for (let i = 0; i < argList.length; i++) {
      let item = argList[i].trim()
      /* Removes all double quotes at the start and end of an argument */
      /* This preserves all starting and ending whitespace inside */
      if (item.charAt(0) === '"' && item.charAt(item.length - 1) === '"') {
        item = item.substr(1, item.length - 2)
      }
      argList[i] = item
    }
  }

  let rawTask = findTaskById(id)
  if (typeof rawTask !== 'undefined') {
    pushFun(id, () => { window[functionName](...argList) })
  }
}

/**
 * The callbackFunction is executed in a click event bound to the task with the specified id or the task's assigned text
 * @param id The task's id
 * @param callbackFunction A function to be executed when clicked on the task or the task's text
 */
const pushFun = function (id, callbackFunction) {
  funs.push(function (element) {
    const elem = d3.select(element).select(`[id="${id}"]`)
    if (elem !== null) {
      elem.on('click', function () {
        callbackFunction()
      })
    }
  })
  funs.push(function (element) {
    const elem = d3.select(element).select(`[id="${id}-text"]`)
    if (elem !== null) {
      elem.on('click', function () {
        callbackFunction()
      })
    }
  })
}

/**
 * Called by parser when a click definition is found. Registers an event handler.
 * @param ids Comma separated list of ids
 * @param functionName Function to be called on click
 * @param functionArgs Function args the function should be called with
 */
export const setClickEvent = function (ids, functionName, functionArgs) {
  ids.split(',').forEach(function (id) {
    setClickFun(id, functionName, functionArgs)
  })
  setClass(ids, 'clickable')
}

/**
 * Binds all functions previously added to fun (specified through click) to the element
 * @param element
 */
export const bindFunctions = function (element) {
  funs.forEach(function (fun) {
    fun(element)
  })
}

export default {
  clear,
  setDateFormat,
  setAxisFormat,
  getAxisFormat,
  setTitle,
  getTitle,
  addSection,
  getTasks,
  addTask,
  findTaskById,
  addTaskOrg,
<<<<<<< HEAD
  setExcludes
}

function getTaskTags (data, task, tags) {
  let matchFound = true
  while (matchFound) {
    matchFound = false
    tags.forEach(function (t) {
      const pattern = '^\\s*' + t + '\\s*$'
      const regex = new RegExp(pattern)
      if (data[0].match(regex)) {
        task[t] = true
        data.shift(1)
        matchFound = true
      }
    })
  }
=======
  setClickEvent,
  setLink,
  bindFunctions
>>>>>>> 0a7b8840
}<|MERGE_RESOLUTION|>--- conflicted
+++ resolved
@@ -1,13 +1,6 @@
-<<<<<<< HEAD
 import moment from 'moment-mini'
 import { logger } from '../../logger'
-=======
-import moment from 'moment'
-import {
-  logger
-} from '../../logger'
 import * as d3 from 'd3'
->>>>>>> 0a7b8840
 
 let dateFormat = ''
 let axisFormat = ''
@@ -16,11 +9,8 @@
 let sections = []
 let tasks = []
 let currentSection = ''
-<<<<<<< HEAD
 const tags = ['active', 'done', 'crit', 'milestone']
-=======
 let funs = []
->>>>>>> 0a7b8840
 
 export const clear = function () {
   sections = []
@@ -314,18 +304,11 @@
     section: currentSection,
     type: currentSection,
     processed: false,
-<<<<<<< HEAD
     manualEndTime: false,
     renderEndTime: null,
     raw: { data: data },
-    task: descr
-=======
-    raw: {
-      data: data
-    },
     task: descr,
     classes: []
->>>>>>> 0a7b8840
   }
   const taskInfo = parseData(lastTaskID, data)
   rawTask.raw.startTime = taskInfo.startTime
@@ -521,8 +504,10 @@
   addTask,
   findTaskById,
   addTaskOrg,
-<<<<<<< HEAD
-  setExcludes
+  setExcludes,
+  setClickEvent,
+  setLink,
+  bindFunctions
 }
 
 function getTaskTags (data, task, tags) {
@@ -539,9 +524,4 @@
       }
     })
   }
-=======
-  setClickEvent,
-  setLink,
-  bindFunctions
->>>>>>> 0a7b8840
 }