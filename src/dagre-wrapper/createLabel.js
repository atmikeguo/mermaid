import { select } from 'd3';
import { log } from '../logger'; // eslint-disable-line
import { getConfig } from '../config';
import { evaluate } from '../diagrams/common/common';
<<<<<<< HEAD
// let vertexNode;
// if (evaluate(getConfig().flowchart.htmlLabels)) {
//   // TODO: addHtmlLabel accepts a labelStyle. Do we possibly have that?
//   const node = {
//     label: vertexText.replace(/fa[lrsb]?:fa-[\w-]+/g, s => `<i class='${s.replace(':', ' ')}'></i>`)
//   };
//   vertexNode = addHtmlLabel(svg, node).node();
//   vertexNode.parentNode.removeChild(vertexNode);
// } else {
//   const svgLabel = document.createElementNS('http://www.w3.org/2000/svg', 'text');
//   svgLabel.setAttribute('style', styles.labelStyle.replace('color:', 'fill:'));

//   const rows = vertexText.split(common.lineBreakRegex);

//   for (let j = 0; j < rows.length; j++) {
//     const tspan = document.createElementNS('http://www.w3.org/2000/svg', 'tspan');
//     tspan.setAttributeNS('http://www.w3.org/XML/1998/namespace', 'xml:space', 'preserve');
//     tspan.setAttribute('dy', '1em');
//     tspan.setAttribute('x', '1');
//     tspan.textContent = rows[j];
//     svgLabel.appendChild(tspan);
//   }
//   vertexNode = svgLabel;
// }
=======
import { getConfig } from '../config';
>>>>>>> 5b8a4a0b

/**
 * @param dom
 * @param styleFn
 */
function applyStyle(dom, styleFn) {
  if (styleFn) {
    dom.attr('style', styleFn);
  }
}

/**
 * @param {any} node
 * @returns {SVGForeignObjectElement} Node
 */
function addHtmlLabel(node) {
  const fo = select(document.createElementNS('http://www.w3.org/2000/svg', 'foreignObject'));
  const div = fo.append('xhtml:div');

  const label = node.label;
  const labelClass = node.isNode ? 'nodeLabel' : 'edgeLabel';
  div.html(
    '<span class="' +
      labelClass +
      '" ' +
      (node.labelStyle ? 'style="' + node.labelStyle + '"' : '') +
      '>' +
      label +
      '</span>'
  );

  applyStyle(div, node.labelStyle);
  div.style('display', 'inline-block');
  // Fix for firefox
  div.style('white-space', 'nowrap');
  div.attr('xmlns', 'http://www.w3.org/1999/xhtml');
  return fo.node();
}

const createLabel = (_vertexText, style, isTitle, isNode) => {
  let vertexText = _vertexText || '';
  if (typeof vertexText === 'object') vertexText = vertexText[0];
  if (evaluate(getConfig().flowchart.htmlLabels)) {
    // TODO: addHtmlLabel accepts a labelStyle. Do we possibly have that?
    vertexText = vertexText.replace(/\\n|\n/g, '<br />');
    log.info('vertexText' + vertexText);
    const node = {
      isNode,
      label: vertexText.replace(
        /fa[lrsb]?:fa-[\w-]+/g,
        (s) => `<i class='${s.replace(':', ' ')}'></i>`
      ),
      labelStyle: style.replace('fill:', 'color:'),
    };
    let vertexNode = addHtmlLabel(node);
    // vertexNode.parentNode.removeChild(vertexNode);
    return vertexNode;
  } else {
    const svgLabel = document.createElementNS('http://www.w3.org/2000/svg', 'text');
    svgLabel.setAttribute('style', style.replace('color:', 'fill:'));
    let rows = [];
    if (typeof vertexText === 'string') {
      rows = vertexText.split(/\\n|\n|<br\s*\/?>/gi);
    } else if (Array.isArray(vertexText)) {
      rows = vertexText;
    } else {
      rows = [];
    }

    for (let j = 0; j < rows.length; j++) {
      const tspan = document.createElementNS('http://www.w3.org/2000/svg', 'tspan');
      tspan.setAttributeNS('http://www.w3.org/XML/1998/namespace', 'xml:space', 'preserve');
      tspan.setAttribute('dy', '1em');
      tspan.setAttribute('x', '0');
      if (isTitle) {
        tspan.setAttribute('class', 'title-row');
      } else {
        tspan.setAttribute('class', 'row');
      }
      tspan.textContent = rows[j].trim();
      svgLabel.appendChild(tspan);
    }
    return svgLabel;
  }
};

export default createLabel;<|MERGE_RESOLUTION|>--- conflicted
+++ resolved
@@ -2,34 +2,6 @@
 import { log } from '../logger'; // eslint-disable-line
 import { getConfig } from '../config';
 import { evaluate } from '../diagrams/common/common';
-<<<<<<< HEAD
-// let vertexNode;
-// if (evaluate(getConfig().flowchart.htmlLabels)) {
-//   // TODO: addHtmlLabel accepts a labelStyle. Do we possibly have that?
-//   const node = {
-//     label: vertexText.replace(/fa[lrsb]?:fa-[\w-]+/g, s => `<i class='${s.replace(':', ' ')}'></i>`)
-//   };
-//   vertexNode = addHtmlLabel(svg, node).node();
-//   vertexNode.parentNode.removeChild(vertexNode);
-// } else {
-//   const svgLabel = document.createElementNS('http://www.w3.org/2000/svg', 'text');
-//   svgLabel.setAttribute('style', styles.labelStyle.replace('color:', 'fill:'));
-
-//   const rows = vertexText.split(common.lineBreakRegex);
-
-//   for (let j = 0; j < rows.length; j++) {
-//     const tspan = document.createElementNS('http://www.w3.org/2000/svg', 'tspan');
-//     tspan.setAttributeNS('http://www.w3.org/XML/1998/namespace', 'xml:space', 'preserve');
-//     tspan.setAttribute('dy', '1em');
-//     tspan.setAttribute('x', '1');
-//     tspan.textContent = rows[j];
-//     svgLabel.appendChild(tspan);
-//   }
-//   vertexNode = svgLabel;
-// }
-=======
-import { getConfig } from '../config';
->>>>>>> 5b8a4a0b
 
 /**
  * @param dom
