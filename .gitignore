.DS_Store

node_modules/
coverage/
.idea/

dist

yarn-error.log
.npmrc
token

package-lock.json

# ignore files in /.vscode/ except for launch.json and extensions.json
/.vscode/**
!/.vscode/launch.json
!/.vscode/extensions.json

cypress/platform/current.html
cypress/platform/experimental.html
local/

_site
Gemfile.lock
/.vs

cypress/screenshots/
cypress/snapshots/

# eslint --cache file
.eslintcache
.tsbuildinfo
tsconfig.tsbuildinfo

knsv*.html
local*.html
<<<<<<< HEAD
stats.html
=======
stats/
>>>>>>> 4ad99a25
<|MERGE_RESOLUTION|>--- conflicted
+++ resolved
@@ -35,8 +35,4 @@
 
 knsv*.html
 local*.html
-<<<<<<< HEAD
-stats.html
-=======
-stats/
->>>>>>> 4ad99a25
+stats/