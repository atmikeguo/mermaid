--- conflicted
+++ resolved
@@ -29,7 +29,7 @@
           +bool is_wild
           +run()
       }
-     
+
 ```
 ```mermaid
  classDiagram
@@ -52,8 +52,8 @@
       class Zebra{
           +bool is_wild
           +run()
-      }  
-    
+      }
+
 ```
 
 ## Syntax
@@ -109,7 +109,7 @@
 
 
 There are two ways to define the members of a class, and regardless of whichever syntax is used to define the members, the output will still be same. The two different ways are :
-- Associate a member of a class using **:** (colon) followed by member name, useful to define one member at a time. For example: 
+- Associate a member of a class using **:** (colon) followed by member name, useful to define one member at a time. For example:
 
  ```
   class BankAccount
@@ -118,13 +118,9 @@
   BankAccount : +deposit(amount)
   BankAccount : +withdrawl(amount)
   ```
-<<<<<<< HEAD
+
   ```  mermaid
     classDiagram
-=======
-  ```mermaid
-  classDiagram
->>>>>>> d53e00ff
     class BankAccount
     BankAccount : +String owner
     BankAccount : +BigDecimal balance
@@ -148,7 +144,6 @@
         +BigDecimal balance
         +deposit(amount)
         +withdrawl(amount)
-<<<<<<< HEAD
 }
 ```
 
@@ -165,13 +160,9 @@
 > - `*` Abstract e.g.: `someAbstractMethod()*`
 > - `$` Static e.g.: `someStaticMethod()$`
 
-=======
-    }
-```
->>>>>>> d53e00ff
 
 ## Defining Relationship
-A relationship is a general term covering the specific types of logical connections found on class and object diagrams. 
+A relationship is a general term covering the specific types of logical connections found on class and object diagrams.
 ```
 [classA][Arrow][ClassB]:LabelText
 ```
@@ -184,7 +175,7 @@
 *--   | Composition
 o--   | Aggregation
 -->   | Association
---    | Link (Solid) 
+--    | Link (Solid)
 ..>   | Dependency
 ..\|> | Realization
 ..    | Link (Dashed)
@@ -241,7 +232,7 @@
 
 
 ```
-## Labels on Relations 
+## Labels on Relations
 
 It is possible to add a label text to a relation:
 ```
@@ -262,7 +253,7 @@
 ## Cardinality / Multiplicity on relations
 Multiplicity or cardinality in class diagrams indicates the number of instances of one class linked to one instance of the other class. For example, one company will have one or more employees, but each employee works for just one company.
 
-Multiplicity notations are placed near the ends of an association. 
+Multiplicity notations are placed near the ends of an association.
 
 The different cardinality options are :
 - `0..1`        Zero or one
@@ -290,7 +281,7 @@
     Student "1" --> "1..*" Course
     Galaxy --> "many" Star : Contains
 ```
-## Annotations on classes 
+## Annotations on classes
 
 It is possible to annotate classes with a specific marker text which is like meta-data for the class, giving a clear indication about its nature. Some common annotations examples could be:
 - `<<Interface>>`   To represent an Interface class
@@ -369,7 +360,7 @@
 
 It is possible to bind a click event to a node, the click can lead to either a javascript callback or to a link which will be opened in a new browser tab. **Note**: This functionality is disabled when using `securityLevel='strict'` and enabled when using `securityLevel='loose'`.
 
-You would define these actions on a separate line after all classes have been declared. 
+You would define these actions on a separate line after all classes have been declared.
 
 ```
 action className "reference" "tooltip"
@@ -470,7 +461,7 @@
 ---                 | ---
 g.classGroup text   | Styles for general class text
 classGroup .title   | Styles for general class title
-g.classGroup rect   | Styles for class diagram rectangle 
+g.classGroup rect   | Styles for class diagram rectangle
 g.classGroup line   | Styles for class diagram line
 .classLabel .box    | Styles for class label box
 .classLabel .label  | Styles for class label text
