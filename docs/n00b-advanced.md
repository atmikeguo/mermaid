--- conflicted
+++ resolved
@@ -6,16 +6,6 @@
 
 A more condensed html code can be achieved by embedding the mermaid code in its own .js file, which is referenced like so:
 
-<<<<<<< HEAD
-    stuff stuff
-      </div>
-      </body>
-    </html>
-
-The actual mermaid file could for example look like this:
-
-    mermaid content...
-=======
 ```
 stuff stuff
   </div>
@@ -28,7 +18,6 @@
 ```
 mermaid content...
 ```
->>>>>>> d52c1f09
 
 ---
 
