--- conflicted
+++ resolved
@@ -11,8 +11,6 @@
 
 In addition to the render function, a number of behavioral configuration options are available.
 
-<<<<<<< HEAD
-=======
 ## Configuration
 
 These are the default options which can be overridden with the initialization call like so:
@@ -688,7 +686,6 @@
 **Notes:**Font size (expressed as an integer representing a number of  pixels)
 **Default value: 12 **
 
->>>>>>> be9da392
 ## render
 
 Function that renders an svg with a graph from a chart definition. Usage example below.
@@ -715,7 +712,7 @@
     provided a hidden div will be inserted in the body of the page instead. The element will be removed when rendering is
     completed.
 
-## 
+##
 
 ## mermaidAPI configuration defaults
 
