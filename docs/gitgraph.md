# Gitgraph Diagrams

**Edit this Page** [![N|Solid](img/GitHub-Mark-32px.png)](https://github.com/mermaid-js/mermaid/blob/develop/docs/gitgraph.md)
> A Git Graph is a pictorial representation of git commits and git actions(commands) on various branches.

These kind of diagram are particularly helpful to developers and devops teams to share their Git branching strategies. For example, it makes it easier to visualize how git flow works.

Mermaid can render Git diagrams

```mermaid-example
    gitGraph
       commit
       commit
       branch develop
       checkout develop
       commit
       commit
       checkout main
       merge develop
       commit
       commit
```

In Mermaid, we support the basic git operations like:
- *commit* : Representing a new commit on the current branch.
- *branch* : To create & switch to a new branch, setting it as the current branch.
- *checkout* : To checking out an existing branch and setting it as the current branch.
- *merge* : To merge an existing branch onto the current branch.

With the help of these key git commands, you will be able to draw a gitgraph in Mermaid very easily and quickly.
Entity names are often capitalized, although there is no accepted standard on this, and it is not required in Mermaid.


## Syntax
Mermaid syntax for a gitgraph is very straight-forward and simple. It follows a declarative-approach, where each commit is drawn on the timeline in the diagram, in order of its occurrences/presence in code. Basically, it follows the insertion order for each command.

First thing you do is to declare your diagram type using the **gitgraph** keyword. This `gitgraph` keyword, tells Mermaid that you wish to draw a gitgraph, and parse the diagram code accordingly.

Each gitgraph, is initialized with ***main*** branch. So unless you create a different branch, by-default the commits will go to the main branch. This is driven with how git works, where in the beginning you always start with the main branch (formerly called as ***master*** branch). And by-default, `main` branch is set as your ***current branch***.


You make use of ***commit*** keyword to register a commit on the current branch. Let see how this works:

A simple gitgraph showing three commits on the default (***main***) branch:
```mermaid-example
    gitGraph
       commit
       commit
       commit
```
If you look closely at the previous example, you can see the default branch `main` along with three commits. Also, notice that by default each commit has been given a unique & random ID. What if you wanted to give your own custom ID to a commit? Yes, it is possible to do that with Mermaid.

### Adding custom commit id

For a given commit you may specify a custom ID at the time of declaring it using the `id` attribute, followed by `:` and your custom value within a `""` quote. For example: `commit id: "your_custom_id"`

Let us see how this works with the help of the following diagram:

```mermaid-example
    gitGraph
       commit id: "Alpha"
       commit id: "Beta"
       commit id: "Gamma"
```

In this example, we have given our custom IDs to the commits.

### Modifying commit type

In Mermaid, a commit can be of three type, which render a bit different in the diagram. These types are:
- `NORMAL` : Default commit type. Represented by a solid circle in the diagram
- `REVERSE` : To emphasize a commit as a reverse commit. Represented by a crossed solid circle in the diagram.
- `HIGHLIGHT` : To highlight a particular commit in the diagram. Represented by a filled rectangle in the diagram.

For a given commit you may specify its type at the time of declaring it using the `type` attribute, followed by `:` and the required type option discussed above. For example: `commit type: HIGHLIGHT`

NOTE: If no commit type is specified, `NORMAL` is picked as default.

Let us see how these different commit type look with the help of the following diagram:

```mermaid-example
    gitGraph
       commit id: "Normal"
       commit
       commit id: "Reverse" type: REVERSE
       commit
       commit id: "Highlight" type: HIGHLIGHT
       commit
```

In this example, we have specified different types to each commit. Also, see how we have included both `id` and `type` together at the time of declaring our commits.

### Adding Tags

For a given commit you may decorate it as a **tag**, similar to the concept of tags or release version in git world.
You can attach a custom tag at the time of declaring a commit using the `tag` attribute, followed by `:` and your custom value within `""` quote. For example: `commit tag: "your_custom_tag"`

Let us see how this works with the help of the following diagram:

```mermaid-example
    gitGraph
       commit
       commit id: "Normal" tag: "v1.0.0"
       commit
       commit id: "Reverse" type: REVERSE tag: "RC_1"
       commit
       commit id: "Highlight" type: HIGHLIGHT tag: "8.8.4"
       commit
```

In this example, we have given custom tags to the commits. Also, see how we have combined all these attributes in a single commit declaration. You can mix-match these attributes as you like.

### Create a new branch
In Mermaid, in-order to create a new branch, you make use of the `branch` keyword. You also need to provide a name of the new branch. The name has to be unique and cannot be that of an existing branch. Usage example: `branch develop`

When Mermaid, reads the `branch` keyword, it creates a new branch and sets it as the current branch. Equivalent to you creating a  new branch and checking it out in Git world.

Let see this in an example:

```mermaid-example
    gitGraph
       commit
       commit
       branch develop
       commit
       commit
       commit
```
In this example, see how we started with default `main` branch, and pushed two commits on that.
Then we created the `develop` branch, and all commits afterwards are put on the `develop` branch as it became the current branch.

### Checking out an existing branch
In Mermaid, in order to switch to an existing branch, you make use of the `checkout` keyword. You also need to provide a name of an existing branch. If no branch is found with the given name, it will result in console error. Usage example: `checkout develop`

When Mermaid, reads the `checkout` keyword, it finds the given branch and sets it as the current branch. Equivalent to checking out a branch in the Git world.

Let see modify our previous example:

```mermaid-example
    gitGraph
       commit
       commit
       branch develop
       commit
       commit
       commit
       checkout main
       commit
       commit
```
In this example, see how we started with default `main` branch, and pushed two commits on that.
Then we created the `develop` branch, and all three commits afterwards are put on the `develop` branch as it became the current branch.
After this we made use of the `checkout` keyword to set the current branch as `main`, and all commit that follow are registered against the current branch, i.e. `main`.

### Merging two branches
In Mermaid, in order to merge or join  to an existing branch, you make use of the `merge` keyword. You also need to provide the name of an existing branch to merge from. If no branch is found with the given name, it will result in console error. Also, you can only merge two separate branches, and cannot merge a branch with itself. In such case an error is throw.

Usage example: `merge develop`

When Mermaid, reads the `merge` keyword, it finds the given branch and its head commit (the last commit on that branch), and joins it with the head commit on the **current branch**. Each merge results in a ***merge commit***, represented in the diagram with **filled double circle**.

Let us modify our previous example to merge our two branches:

```mermaid-example
    gitGraph
       commit
       commit
       branch develop
       commit
       commit
       commit
       checkout main
       commit
       commit
       merge develop
       commit
       commit
```
In this example, see how we started with default `main` branch, and pushed two commits on that.
Then we created the `develop` branch, and all three commits afterwards are put on the `develop` branch as it became the current branch.
After this we made use of the `checkout` keyword to set the current branch as `main`, and all commits that follow are registered against the current branch, i.e. `main`.
After this we merge the `develop` branch onto the current branch `main`, resulting in a merge commit.
Since the current branch at this point is still `main`, the last two commits are registered against that.

### Cherry Pick commit from another branch
Similar to how 'git' allows you to cherry-pick a commit from **another branch** onto the **current** branch, Mermaid also supports this functionality. You can also cherry-pick a commit from another branch using the `cherry-pick` keyword.

To use the `cherry-pick` keyword, you must specify the id  using the `id` attribute, followed by `:` and your desired commit id within a `""` quote. For example:

 `cherry-pick id: "your_custom_id"`

<<<<<<< HEAD
Here, a new commit representing the cherry pick is created on the current branch, and is visually highlighted in the diagram with a **cherry** and a tag depicting the commit id from which it is cherry picked from.

Few Important rules to note here are:
1. You need to provide the `id` for an existing commit to be cherry picked. If given commit id does not exist it will result in an error. For this make use of the `commit id:$value` format of declaring commits. See the examples from above.
2. The given commit must not exist on the current branch. Cherry picked commit must always be a different branch than the current branch.
3. Current branch must have at least one commit, before you can cherry pick a commit, otherwise it will cause an error is throw.
=======
Here, a new commit representing the cherry-pick is created on the current branch, and is visually highlighted in the diagram with a **cherry** and a tag depicting the commit id from which it is cherry-picked from.

A few important rules to note here are:
1. You need to provide the `id` for an existing commit to be cherry-picked. If given commit id does not exist it will result in an error. For this, make use of the `commit id:$value` format of declaring commits. See the examples from above.
2. The given commit must not exist on the current branch. The cherry-picked commit must always be a different branch than the current branch.
3. Current branch must have at least one commit, before you can cherry-pick, otherwise it will case an error is throw.
>>>>>>> ef5c753e

Let see an example:
```mermaid-example
    gitGraph
       commit id: "ZERO"
       branch develop
       commit id:"A"
       checkout main
       commit id:"ONE"
       checkout develop
       commit id:"B"
       checkout main
       commit id:"TWO"
       cherry-pick id:"A"
       commit id:"THREE"
       checkout develop
       commit id:"C"
```
## Gitgraph specific configuration options
In Mermaid, you have the option to configure the gitgraph diagram. You can configure the following options:
- `showBranches` : Boolean, default is `true`. If set to `false`, the branches are not shown in the diagram.
- `showCommitLabel` : Boolean, default is `true`. If set to `false`, the commit labels are not shown in the diagram.
- `mainBranchName` : String, default is `main`. The name of the default/root branch.
- `mainBranchOrder` : Position of the main branch in the list of branches. default is `0`, meaning, by default `main` branch is the first in the order.

Let's look at them one by one.
## Hiding Branch names and lines
Sometimes you may want to hide the branch names and lines from the diagram. You can do this by using the `showBranches` keyword. By default its value is `true`. You can set it to `false` using directives.

Usage example:
```mermaid-example
%%{init: { 'logLevel': 'debug', 'theme': 'base', 'gitGraph': {'showBranches': false}} }%%
      gitGraph
        commit
        branch hotfix
        checkout hotfix
        commit
        branch develop
        checkout develop
        commit id:"ash" tag:"abc"
        branch featureB
        checkout featureB
        commit type:HIGHLIGHT
        checkout main
        checkout hotfix
        commit type:NORMAL
        checkout develop
        commit type:REVERSE
        checkout featureB
        commit
        checkout main
        merge hotfix
        checkout featureB
        commit
        checkout develop
        branch featureA
        commit
        checkout develop
        merge hotfix
        checkout featureA
        commit
        checkout featureB
        commit
        checkout develop
        merge featureA
        branch release
        checkout release
        commit
        checkout main
        commit
        checkout release
        merge main
        checkout develop
        merge release
 ```

## Commit labels Layout: Rotated or Horizontal
Mermaid supports two types of commit labels layout. The default layout is **rotated**, which means the labels are placed below the commit circle, rotated at 45 degrees for better readability. This is particularly useful for commits with long labels.

The other option is **horizontal**, which means the labels are placed below the commit circle centred horizontally, and are not rotated. This is particularly useful for commits with short labels.

You can change the layout of the commit labels by using the `rotateCommitLabel` keyword in the directive. It defaults to `true`, which means the commit labels are rotated.

Usage example: Rotated commit labels

```mermaid-example
%%{init: { 'logLevel': 'debug', 'theme': 'base', 'gitGraph': {'rotateCommitLabel': true}} }%%
gitGraph
  commit id: "feat(api): ..."
  commit id: "a"
  commit id: "b"
  commit id: "fix(client): .extra long label.."
  branch c2
  commit id: "feat(modules): ..."
  commit id: "test(client): ..."
  checkout main
  commit id: "fix(api): ..."
  commit id: "ci: ..."
  branch b1
  commit
  branch b2
  commit
  ```

Usage example: Horizontal commit labels

```mermaid-example
%%{init: { 'logLevel': 'debug', 'theme': 'base', 'gitGraph': {'rotateCommitLabel': false}} }%%
gitGraph
  commit id: "feat(api): ..."
  commit id: "a"
  commit id: "b"
  commit id: "fix(client): .extra long label.."
  branch c2
  commit id: "feat(modules): ..."
  commit id: "test(client): ..."
  checkout main
  commit id: "fix(api): ..."
  commit id: "ci: ..."
  branch b1
  commit
  branch b2
  commit
  ```

## Hiding commit labels
Sometimes you may want to hide the commit labels from the diagram. You can do this by using the `showCommitLabel` keyword. By default its value is `true`. You can set it to `false` using directives.


Usage example:
```mermaid-example
%%{init: { 'logLevel': 'debug', 'theme': 'base', 'gitGraph': {'showBranches': false,'showCommitLabel': false}} }%%
      gitGraph
        commit
        branch hotfix
        checkout hotfix
        commit
        branch develop
        checkout develop
        commit id:"ash"
        branch featureB
        checkout featureB
        commit type:HIGHLIGHT
        checkout main
        checkout hotfix
        commit type:NORMAL
        checkout develop
        commit type:REVERSE
        checkout featureB
        commit
        checkout main
        merge hotfix
        checkout featureB
        commit
        checkout develop
        branch featureA
        commit
        checkout develop
        merge hotfix
        checkout featureA
        commit
        checkout featureB
        commit
        checkout develop
        merge featureA
        branch release
        checkout release
        commit
        checkout main
        commit
        checkout release
        merge main
        checkout develop
        merge release
 ```

## Customizing main branch name
Sometimes you may want to customize the name of the main/default branch. You can do this by using the `mainBranchName` keyword. By default its value is `main`. You can set it to any string using directives.

Usage example:
```mermaid-example
%%{init: { 'logLevel': 'debug', 'theme': 'base', 'gitGraph': {'showBranches': true, 'showCommitLabel':true,'mainBranchName': 'MetroLine1'}} }%%
      gitGraph
        commit id:"NewYork"
        commit id:"Dallas"
        branch MetroLine2
        commit id:"LosAngeles"
        commit id:"Chicago"
        commit id:"Houston"
        branch MetroLine3
        commit id:"Phoenix"
        commit type: HIGHLIGHT id:"Denver"
        commit id:"Boston"
        checkout MetroLine1
        commit id:"Atlanta"
        merge MetroLine3
        commit id:"Miami"
        commit id:"Washington"
        merge MetroLine2 tag:"MY JUNCTION"
        commit id:"Boston"
        commit id:"Detroit"
        commit type:REVERSE id:"SanFrancisco"
 ```
Look at the imaginary railroad map created using Mermaid. Here, we have changed the default main branch name to `MetroLine1`.

## Customizing branch ordering
In Mermaid, by default the branches are shown in the order of their definition or appearance in the diagram code.

Sometimes you may want to customize the order of the branches. You can do this by using the `order` keyword next the branch definition. You can set it to a positive number.

Mermaid follows the given precedence order of the `order` keyword.
- Main branch is always shown first as it has default order value of `0`. (unless its order is modified and changed from `0` using the `mainBranchOrder` keyword in the config)
- Next, All branches without an `order` are shown in the order of their appearance in the diagram code.
- Next, All branches with an `order` are shown in the order of their `order` value.

To fully control the order of all the branches, you must define `order` for all the branches.

Usage example:
```mermaid-example
%%{init: { 'logLevel': 'debug', 'theme': 'base', 'gitGraph': {'showBranches': true, 'showCommitLabel':true}} }%%
      gitGraph
      commit
      branch test1 order: 3
      branch test2 order: 2
      branch test3 order: 1

 ```
Look at the diagram, all the branches are following the order defined.


Usage example:
```mermaid-example
%%{init: { 'logLevel': 'debug', 'theme': 'base', 'gitGraph': {'showBranches': true, 'showCommitLabel':true,'mainBranchOrder': 2}} }%%
      gitGraph
      commit
      branch test1 order: 3
      branch test2
      branch test3
      branch test4 order: 1

 ```
Look at the diagram, here, all the branches without a specified order are drawn in their order of definition.
Then, `test4` branch is drawn because the order of `1`.
Then, `main` branch is drawn because the order of `2`.
And, lastly `test1`is drawn because the order of `3`.

NOTE: Because we have overridden the `mainBranchOrder` to `2`, the `main` branch is not drawn in the beginning, instead follows the ordering.



Here, we have changed the default main branch name to `MetroLine1`.

## Themes
Mermaid supports a bunch of pre-defined themes which you can use to find the right one for you. PS: you can actually override an existing theme's variable to get your own custom theme going. Learn more about theming your diagram [here](./theming.md).

The following are the different pre-defined theme options:
- `base`
- `forest`
- `dark`
- `default`
- `neutral`

**NOTE**: To change theme you can either use the `initialize` call or *directives*. Learn more about [directives](./directives.md)
Let's put them to use, and see how our sample diagram looks in different themes:

### Base Theme

```mermaid-example
%%{init: { 'logLevel': 'debug', 'theme': 'base' } }%%
      gitGraph
        commit
        branch hotfix
        checkout hotfix
        commit
        branch develop
        checkout develop
        commit id:"ash" tag:"abc"
        branch featureB
        checkout featureB
        commit type:HIGHLIGHT
        checkout main
        checkout hotfix
        commit type:NORMAL
        checkout develop
        commit type:REVERSE
        checkout featureB
        commit
        checkout main
        merge hotfix
        checkout featureB
        commit
        checkout develop
        branch featureA
        commit
        checkout develop
        merge hotfix
        checkout featureA
        commit
        checkout featureB
        commit
        checkout develop
        merge featureA
        branch release
        checkout release
        commit
        checkout main
        commit
        checkout release
        merge main
        checkout develop
        merge release
 ```

 ### Forest Theme

```mermaid-example
%%{init: { 'logLevel': 'debug', 'theme': 'forest' } }%%
      gitGraph
        commit
        branch hotfix
        checkout hotfix
        commit
        branch develop
        checkout develop
        commit id:"ash" tag:"abc"
        branch featureB
        checkout featureB
        commit type:HIGHLIGHT
        checkout main
        checkout hotfix
        commit type:NORMAL
        checkout develop
        commit type:REVERSE
        checkout featureB
        commit
        checkout main
        merge hotfix
        checkout featureB
        commit
        checkout develop
        branch featureA
        commit
        checkout develop
        merge hotfix
        checkout featureA
        commit
        checkout featureB
        commit
        checkout develop
        merge featureA
        branch release
        checkout release
        commit
        checkout main
        commit
        checkout release
        merge main
        checkout develop
        merge release
 ```
### Default Theme

```mermaid-example
%%{init: { 'logLevel': 'debug', 'theme': 'default' } }%%
      gitGraph
        commit type:HIGHLIGHT
        branch hotfix
        checkout hotfix
        commit
        branch develop
        checkout develop
        commit id:"ash" tag:"abc"
        branch featureB
        checkout featureB
        commit type:HIGHLIGHT
        checkout main
        checkout hotfix
        commit type:NORMAL
        checkout develop
        commit type:REVERSE
        checkout featureB
        commit
        checkout main
        merge hotfix
        checkout featureB
        commit
        checkout develop
        branch featureA
        commit
        checkout develop
        merge hotfix
        checkout featureA
        commit
        checkout featureB
        commit
        checkout develop
        merge featureA
        branch release
        checkout release
        commit
        checkout main
        commit
        checkout release
        merge main
        checkout develop
        merge release
 ```
### Dark Theme

```mermaid-example
%%{init: { 'logLevel': 'debug', 'theme': 'dark' } }%%
      gitGraph
        commit
        branch hotfix
        checkout hotfix
        commit
        branch develop
        checkout develop
        commit id:"ash" tag:"abc"
        branch featureB
        checkout featureB
        commit type:HIGHLIGHT
        checkout main
        checkout hotfix
        commit type:NORMAL
        checkout develop
        commit type:REVERSE
        checkout featureB
        commit
        checkout main
        merge hotfix
        checkout featureB
        commit
        checkout develop
        branch featureA
        commit
        checkout develop
        merge hotfix
        checkout featureA
        commit
        checkout featureB
        commit
        checkout develop
        merge featureA
        branch release
        checkout release
        commit
        checkout main
        commit
        checkout release
        merge main
        checkout develop
        merge release
 ```

 ### Neutral Theme

```mermaid-example
%%{init: { 'logLevel': 'debug', 'theme': 'neutral' } }%%
      gitGraph
        commit
        branch hotfix
        checkout hotfix
        commit
        branch develop
        checkout develop
        commit id:"ash" tag:"abc"
        branch featureB
        checkout featureB
        commit type:HIGHLIGHT
        checkout main
        checkout hotfix
        commit type:NORMAL
        checkout develop
        commit type:REVERSE
        checkout featureB
        commit
        checkout main
        merge hotfix
        checkout featureB
        commit
        checkout develop
        branch featureA
        commit
        checkout develop
        merge hotfix
        checkout featureA
        commit
        checkout featureB
        commit
        checkout develop
        merge featureA
        branch release
        checkout release
        commit
        checkout main
        commit
        checkout release
        merge main
        checkout develop
        merge release
 ```

## Customize using Theme Variables
Mermaid allows you to customize your diagram using theme variables which govern the look and feel of various elements of the diagram.

For understanding let us take a sample diagram with theme `default`, the default values of the theme variables is picked automatically from the theme. Later on we will see how to override the default values of the theme variables.

See how the default theme is used to set the colors for the branches:

```mermaid-example
%%{init: { 'logLevel': 'debug', 'theme': 'default' } }%%
       gitGraph
       commit
       branch develop
       commit tag:"v1.0.0"
       commit
       checkout main
       commit type: HIGHLIGHT
       commit
       merge develop
       commit
       branch featureA
       commit
```
> #### IMPORTANT:
> Mermaid supports the theme variables to override the default values for **up to 8 branches**, i.e., you can set the color/styling of up to 8 branches using theme variables. After this threshold of 8 branches,  the theme variables are reused in the cyclic manner, i.e. the 9th branch will use the color/styling of the 1st branch, or the branch at index position '8' will use the color/styling of the branch at index position '0'.
 *More on this in the next section. See examples on **Customizing branch label colors** below*
### Customizing branch colors
You can customize the branch colors using the `git0` to `git7` theme variables. Mermaid allows you to set the colors for up-to 8 branches, where `git0` variable will drive the value of the first branch, `git1` will drive the value of the second branch and so on.

NOTE: Default values for these theme variables are picked from the selected theme. If you want to override the default values, you can use the `initialize` call to add your custom theme variable values.

Example:

Now let's override the default values for the `git0` to `git3` variables:

```mermaid-example
    %%{init: { 'logLevel': 'debug', 'theme': 'default' , 'themeVariables': {
              'git0': '#ff0000',
              'git1': '#00ff00',
              'git2': '#0000ff',
              'git3': '#ff00ff',
              'git4': '#00ffff',
              'git5': '#ffff00',
              'git6': '#ff00ff',
              'git7': '#00ffff'
       } } }%%
       gitGraph
       commit
       branch develop
       commit tag:"v1.0.0"
       commit
       checkout main
       commit type: HIGHLIGHT
       commit
       merge develop
       commit
       branch featureA
       commit

```
See how the branch colors are changed to the values specified in the theme variables.
### Customizing branch label colors
You can customize the branch label colors using the `gitBranchLabel0` to `gitBranchLabel7` theme variables. Mermaid allows you to set the colors for up-to 8 branches, where `gitBranchLabel0` variable will drive the value of the first branch label, `gitBranchLabel1` will drive the value of the second branch label and so on.

Lets see how the default theme is used to set the colors for the branch labels:

Now let's override the default values for the `gitBranchLabel0` to `gitBranchLabel2` variables:

```mermaid-example
    %%{init: { 'logLevel': 'debug', 'theme': 'default' , 'themeVariables': {
        'gitBranchLabel0': '#ffffff',
        'gitBranchLabel1': '#ffffff',
        'gitBranchLabel2': '#ffffff',
        'gitBranchLabel3': '#ffffff',
        'gitBranchLabel4': '#ffffff',
        'gitBranchLabel5': '#ffffff',
        'gitBranchLabel6': '#ffffff',
        'gitBranchLabel7': '#ffffff',
        'gitBranchLabel8': '#ffffff',
        'gitBranchLabel9': '#ffffff'
  } } }%%
  gitGraph
    checkout main
    branch branch1
    branch branch2
    branch branch3
    branch branch4
    branch branch5
    branch branch6
    branch branch7
    branch branch8
    branch branch9
    checkout branch1
    commit
```
Here, you can see that `branch8` and `branch9` colors and the styles are being picked from branch at index position `0` (`main`) and `1`(`branch1`) respectively, i.e., **branch themeVariables are repeated cyclically**.
### Customizing Commit colors
You can customize commit using the `commitLabelColor` and `commitLabelBackground` theme variables for changes in the commit label color and background color respectively.

Example:
Now let's override the default values for the `commitLabelColor` to `commitLabelBackground` variables:

```mermaid-example
    %%{init: { 'logLevel': 'debug', 'theme': 'default' , 'themeVariables': {
              'commitLabelColor': '#ff0000',
              'commitLabelBackground': '#00ff00'
       } } }%%
       gitGraph
       commit
       branch develop
       commit tag:"v1.0.0"
       commit
       checkout main
       commit type: HIGHLIGHT
       commit
       merge develop
       commit
       branch featureA
       commit

```
See how the commit label color and background color are changed to the values specified in the theme variables.
### Customizing Tag colors
You can customize tag using the `tagLabelColor`,`tagLabelBackground` and `tagLabelBorder`  theme variables for changes in the tag label color,tag label background color and tag label border respectively.
Example:
Now let's override the default values for the `tagLabelColor`, `tagLabelBackground` and to `tagLabelBorder` variables:

```mermaid-example
    %%{init: { 'logLevel': 'debug', 'theme': 'default' , 'themeVariables': {
              'tagLabelColor': '#ff0000',
              'tagLabelBackground': '#00ff00',
              'tagLabelBorder': '#0000ff'
       } } }%%
       gitGraph
       commit
       branch develop
       commit tag:"v1.0.0"
       commit
       checkout main
       commit type: HIGHLIGHT
       commit
       merge develop
       commit
       branch featureA
       commit

```
See how the tag colors are changed to the values specified in the theme variables.
### Customizing Highlight commit colors
You can customize the highlight commit colors in relation to the branch it is on using the `gitInv0` to `gitInv7` theme variables. Mermaid allows you to set the colors for up-to 8 branches specific highlight commit, where `gitInv0` variable will drive the value of the first branch's highlight commits, `gitInv1` will drive the value of the second branch's highlight commit label and so on.

Example:

Now let's override the default values for the `git0` to `git3` variables:

```mermaid-example
    %%{init: { 'logLevel': 'debug', 'theme': 'default' , 'themeVariables': {
              'gitInv0': '#ff0000'
       } } }%%
       gitGraph
       commit
       branch develop
       commit tag:"v1.0.0"
       commit
       checkout main
       commit type: HIGHLIGHT
       commit
       merge develop
       commit
       branch featureA
       commit

```
See how the highlighted commit color on the first branch is changed to the value specified in the theme variable `gitInv0`.



<|MERGE_RESOLUTION|>--- conflicted
+++ resolved
@@ -189,21 +189,12 @@
 
  `cherry-pick id: "your_custom_id"`
 
-<<<<<<< HEAD
-Here, a new commit representing the cherry pick is created on the current branch, and is visually highlighted in the diagram with a **cherry** and a tag depicting the commit id from which it is cherry picked from.
-
-Few Important rules to note here are:
-1. You need to provide the `id` for an existing commit to be cherry picked. If given commit id does not exist it will result in an error. For this make use of the `commit id:$value` format of declaring commits. See the examples from above.
-2. The given commit must not exist on the current branch. Cherry picked commit must always be a different branch than the current branch.
-3. Current branch must have at least one commit, before you can cherry pick a commit, otherwise it will cause an error is throw.
-=======
 Here, a new commit representing the cherry-pick is created on the current branch, and is visually highlighted in the diagram with a **cherry** and a tag depicting the commit id from which it is cherry-picked from.
 
 A few important rules to note here are:
 1. You need to provide the `id` for an existing commit to be cherry-picked. If given commit id does not exist it will result in an error. For this, make use of the `commit id:$value` format of declaring commits. See the examples from above.
 2. The given commit must not exist on the current branch. The cherry-picked commit must always be a different branch than the current branch.
-3. Current branch must have at least one commit, before you can cherry-pick, otherwise it will case an error is throw.
->>>>>>> ef5c753e
+3. Current branch must have at least one commit, before you can cherry-pick, otherwise it will cause an error is throw.
 
 Let see an example:
 ```mermaid-example
