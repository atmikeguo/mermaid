/**
 * Web page integration module for the mermaid framework. It uses the mermaidAPI for mermaid
 * functionality and to render the diagrams to svg code!
 */
import { MermaidConfig } from './config.type';
import { log } from './logger';
import utils from './utils';
import { mermaidAPI } from './mermaidAPI';
import { addDetector } from './diagram-api/detectType';
import {
  registerDiagram,
  setLogLevel,
  getConfig,
  setupGraphViewbox,
  sanitizeText,
} from './diagram-api/diagramAPI';
import { isDetailedError } from './utils';
import { DiagramDefinition } from './diagram-api/types';

/**
 * ## init
 *
 * Function that goes through the document to find the chart definitions in there and render them.
 *
 * The function tags the processed attributes with the attribute data-processed and ignores found
 * elements with the attribute already set. This way the init function can be triggered several
 * times.
 *
 * Optionally, `init` can accept in the second argument one of the following:
 *
 * - A DOM Node
 * - An array of DOM nodes (as would come from a jQuery selector)
 * - A W3C selector, a la `.mermaid`
 *
 * ```mermaid
 * graph LR;
 *  a(Find elements)-->b{Processed}
 *  b-->|Yes|c(Leave element)
 *  b-->|No |d(Transform)
 * ```
 *
 * Renders the mermaid diagrams
 *
 * @param config
 * @param nodes
 * @param callback
 */
const init = async function (
  config?: MermaidConfig,
  // eslint-disable-next-line no-undef
  nodes?: string | HTMLElement | NodeListOf<HTMLElement>,
  // eslint-disable-next-line @typescript-eslint/ban-types
  callback?: Function
) {
  try {
    log.info('Detectors in init', mermaid.detectors); // eslint-disable-line
    const conf = mermaidAPI.getConfig();
<<<<<<< HEAD
    if (conf?.extraDiagrams && conf.extraDiagrams.length > 0) {
      await Promise.allSettled(
        conf.extraDiagrams.map(async (diagram: string) => {
          const { id, detector, loadDiagram } = await import(diagram);
          addDetector(id, detector, loadDiagram);
        })
      );
=======
    if (typeof conf.lazyLoadedDiagrams !== 'undefined' && conf.lazyLoadedDiagrams.length > 0) {
      for (let i = 0; i < conf.lazyLoadedDiagrams.length; i++) {
        const { id, detector, loadDiagram } = await import(conf.lazyLoadedDiagrams[i]);
        addDetector(id, detector, loadDiagram);
      }
>>>>>>> ee13c766
    }
    mermaid.detectors.forEach(({ id, detector, path }) => {
      addDetector(id, detector, path);
    });
    await initThrowsErrors(config, nodes, callback);
  } catch (e) {
    log.warn('Syntax Error rendering');
    if (isDetailedError(e)) {
      log.warn(e.str);
    }
    if (mermaid.parseError) {
      mermaid.parseError(e);
    }
  }
};

const initThrowsErrors = async function (
  config?: MermaidConfig,
  // eslint-disable-next-line no-undef
  nodes?: string | HTMLElement | NodeListOf<HTMLElement>,
  // eslint-disable-next-line @typescript-eslint/ban-types
  callback?: Function
) {
  const conf = mermaidAPI.getConfig();
  // console.log('Starting rendering diagrams (init) - mermaid.init', conf);
  if (config) {
    // This is a legacy way of setting config. It is not documented and should be removed in the future.
    // @ts-ignore: TODO Fix ts errors
    mermaid.sequenceConfig = config;
  }

  // if last argument is a function this is the callback function
  log.debug(`${!callback ? 'No ' : ''}Callback function found`);
  let nodesToProcess: ArrayLike<HTMLElement>;
  if (typeof nodes === 'undefined') {
    nodesToProcess = document.querySelectorAll('.mermaid');
  } else if (typeof nodes === 'string') {
    nodesToProcess = document.querySelectorAll(nodes);
  } else if (nodes instanceof HTMLElement) {
    nodesToProcess = [nodes];
  } else if (nodes instanceof NodeList) {
    nodesToProcess = nodes;
  } else {
    throw new Error('Invalid argument nodes for mermaid.init');
  }

  log.debug(`Found ${nodesToProcess.length} diagrams`);
  if (typeof config?.startOnLoad !== 'undefined') {
    log.debug('Start On Load: ' + config?.startOnLoad);
    mermaidAPI.updateSiteConfig({ startOnLoad: config?.startOnLoad });
  }

  // generate the id of the diagram
  const idGenerator = new utils.initIdGenerator(conf.deterministicIds, conf.deterministicIDSeed);

  let txt: string;
  const errors = [];

  // element is the current div with mermaid class
  for (const element of Array.from(nodesToProcess)) {
    log.info('Rendering diagram: ' + element.id);
    /*! Check if previously processed */
    if (element.getAttribute('data-processed')) {
      continue;
    }
    element.setAttribute('data-processed', 'true');

    const id = `mermaid-${idGenerator.next()}`;

    // Fetch the graph definition including tags
    txt = element.innerHTML;

    // transforms the html to pure text
    txt = utils
      .entityDecode(txt)
      .trim()
      .replace(/<br\s*\/?>/gi, '<br/>');

    const init = utils.detectInit(txt);
    if (init) {
      log.debug('Detected early reinit: ', init);
    }
    try {
      await mermaidAPI.render(
        id,
        txt,
        (svgCode: string, bindFunctions?: (el: Element) => void) => {
          element.innerHTML = svgCode;
          if (typeof callback !== 'undefined') {
            callback(id);
          }
          if (bindFunctions) bindFunctions(element);
        },
        element
      );
    } catch (error) {
      log.warn('Catching Error (bootstrap)', error);
      // @ts-ignore: TODO Fix ts errors
      const mermaidError = { error, str: error.str, hash: error.hash, message: error.str };
      if (typeof mermaid.parseError === 'function') {
        mermaid.parseError(mermaidError);
      }
      errors.push(mermaidError);
    }
  }
  if (errors.length > 0) {
    // TODO: We should be throwing an error object.
    throw errors[0];
  }
};

const initialize = async function (config: MermaidConfig) {
  await mermaidAPI.initialize(config);
};

/**
 * ##contentLoaded Callback function that is called when page is loaded. This functions fetches
 * configuration for mermaid rendering and calls init for rendering the mermaid diagrams on the
 * page.
 */
const contentLoaded = function () {
  if (mermaid.startOnLoad) {
    const { startOnLoad } = mermaidAPI.getConfig();
    if (startOnLoad) {
      mermaid.init();
    }
  }
};

if (typeof document !== 'undefined') {
  /*!
   * Wait for document loaded before starting the execution
   */
  window.addEventListener('load', contentLoaded, false);
}

/**
 * ## setParseErrorHandler  Alternative to directly setting parseError using:
 *
 * ```js
 * mermaid.parseError = function(err,hash){=
 *   forExampleDisplayErrorInGui(err);  // do something with the error
 * };
 * ```
 *
 * This is provided for environments where the mermaid object can't directly have a new member added
 * to it (eg. dart interop wrapper). (Initially there is no parseError member of mermaid).
 *
 * @param {function (err, hash)} newParseErrorHandler New parseError() callback.
 */
const setParseErrorHandler = function (newParseErrorHandler: (err: any, hash: any) => void) {
  mermaid.parseError = newParseErrorHandler;
};

const parse = (txt: string) => {
  return mermaidAPI.parse(txt, mermaid.parseError);
};

const connectDiagram = (
  id: string,
  diagram: DiagramDefinition,
  callback: (
    _log: any,
    _setLogLevel: any,
    _getConfig: any,
    _sanitizeText: any,
    _setupGraphViewbox: any
  ) => void
) => {
  registerDiagram(id, diagram, callback);
  // Todo move this connect call to after the diagram is actually loaded.
  callback(log, setLogLevel, getConfig, sanitizeText, setupGraphViewbox);
};

const mermaid: {
  startOnLoad: boolean;
  diagrams: any;
  // eslint-disable-next-line @typescript-eslint/ban-types
  parseError?: Function;
  mermaidAPI: typeof mermaidAPI;
  parse: typeof parse;
  render: typeof mermaidAPI.render;
  init: typeof init;
  initThrowsErrors: typeof initThrowsErrors;
  initialize: typeof initialize;
  contentLoaded: typeof contentLoaded;
  setParseErrorHandler: typeof setParseErrorHandler;
  // Array of functions to use for detecting diagram types
  detectors: Array<any>; // eslint-disable-line @typescript-eslint/no-explicit-any
  connectDiagram: (id: string, diagram: DiagramDefinition, callback: (id: string) => void) => void;
} = {
  startOnLoad: true,
  diagrams: {},
  mermaidAPI,
  parse,
  render: mermaidAPI.render,
  init,
  initThrowsErrors,
  initialize,
  parseError: undefined,
  contentLoaded,
  setParseErrorHandler,
  detectors: [],
  connectDiagram: connectDiagram,
};

export default mermaid;<|MERGE_RESOLUTION|>--- conflicted
+++ resolved
@@ -55,21 +55,14 @@
   try {
     log.info('Detectors in init', mermaid.detectors); // eslint-disable-line
     const conf = mermaidAPI.getConfig();
-<<<<<<< HEAD
-    if (conf?.extraDiagrams && conf.extraDiagrams.length > 0) {
+    if (conf?.lazyLoadedDiagrams && conf.lazyLoadedDiagrams.length > 0) {
+      // Load all lazy loaded diagrams in parallel
       await Promise.allSettled(
-        conf.extraDiagrams.map(async (diagram: string) => {
+        conf.lazyLoadedDiagrams.map(async (diagram: string) => {
           const { id, detector, loadDiagram } = await import(diagram);
           addDetector(id, detector, loadDiagram);
         })
       );
-=======
-    if (typeof conf.lazyLoadedDiagrams !== 'undefined' && conf.lazyLoadedDiagrams.length > 0) {
-      for (let i = 0; i < conf.lazyLoadedDiagrams.length; i++) {
-        const { id, detector, loadDiagram } = await import(conf.lazyLoadedDiagrams[i]);
-        addDetector(id, detector, loadDiagram);
-      }
->>>>>>> ee13c766
     }
     mermaid.detectors.forEach(({ id, detector, path }) => {
       addDetector(id, detector, path);
