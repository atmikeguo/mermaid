--- conflicted
+++ resolved
@@ -5,11 +5,8 @@
 import { log } from '../../logger';
 import { configureSvgSize } from '../../setupGraphViewbox';
 import common from '../common/common';
-<<<<<<< HEAD
-=======
 import utils from '../../utils';
-import addSVGAccessibilityFields from '../../accessibility';
->>>>>>> 3e4dc306
+
 import {
   DEFAULT_DIAGRAM_DIRECTION,
   DEFAULT_NESTED_DOC_DIR,
