--- conflicted
+++ resolved
@@ -86,13 +86,8 @@
           gc7((grand<br/>grand<br/>child 8))
         </pre>
     <!-- <div id="cy"></div> -->
-<<<<<<< HEAD
-    <script src="http://localhost:9000/packages/mermaid-mindmap/dist/mermaid-mindmap-detector.js"></script>
-    <script src="./mermaid-example-diagram-detector.js"></script>
-=======
     <!-- <script src="http://localhost:9000/packages/mermaid-mindmap/dist/mermaid-mindmap-detector.js"></script> -->
     <!-- <script src="./mermaid-example-diagram-detector.js"></script>    -->
->>>>>>> 0f2e0c2a
     <script src="./mermaid.js"></script>
 
     <script>
@@ -103,15 +98,10 @@
         theme: 'forest',
         startOnLoad: true,
         logLevel: 0,
-<<<<<<< HEAD
-        basePath: './packages/',
-        // themeVariables: { darkMode: true },
-=======
         // basePath: './packages/',
         // themeVariables: { darkMode: true },
         extraDiagrams: ['./mermaid-mindmap-detector.js'],
         // extraDiagrams: ['../../mermaid-mindmap/registry.ts'],
->>>>>>> 0f2e0c2a
       });
       function callback() {
         alert('It worked');
