--- conflicted
+++ resolved
@@ -8,13 +8,6 @@
     />
     <link
       href="https://fonts.googleapis.com/css?family=Noto+Sans+SC&display=swap"
-<<<<<<< HEAD
-      rel="stylesheet"
-    />
-    <link
-      href="https://cdn.jsdelivr.net/npm/@mdi/font@6.9.96/css/materialdesignicons.min.css"
-=======
->>>>>>> d52c1f09
       rel="stylesheet"
     />
     <style>
@@ -45,12 +38,6 @@
     </style>
   </head>
   <body>
-<<<<<<< HEAD
-    <pre class="mermaid" style="width: 50%">
-mindmap
-[apa]
-      ))bapa((
-=======
     <pre class="mermaid2" style="width: 50%">
 flowchart LR
   classDef aPID stroke:#4e4403,fill:#fdde29,color:#4e4403,rx:5px,ry:5px;
@@ -69,7 +56,6 @@
   click O2 function "Sorry the newline html tags are not being processed correctly<br/> So all of this appears on the <br/> same line."
   O0 -- has type -->O2["Bug"]
   click O0 function "Lots of great info about Joe<br>Lots of great info about Joe<br>burt<br>fred";
->>>>>>> d52c1f09
     </pre>
     <pre class="mermaid2" style="width: 50%">
 flowchart TD
@@ -84,17 +70,6 @@
       G --> H
     end
     end
-<<<<<<< HEAD
-
-    </pre>
-
-    <pre class="mermaid2" style="width: 50%">
-flowchart LR
-        a["<strong>Haiya</strong>"]===>b
-</pre
-    >
-    <div class="mermaid2" style="width: 50%">flowchart TD A --> B A --> C B --> C</div>
-=======
     </pre>
     <pre class="mermaid" style="width: 50%">
 flowchart TD
@@ -110,7 +85,6 @@
     A --> C
     B --> C
     </pre>
->>>>>>> d52c1f09
     <pre class="mermaid2" style="width: 50%">
 flowchart TD
       A([stadium shape test])
@@ -125,13 +99,6 @@
       class A someclass;
       class C someclass;
     </pre>
-<<<<<<< HEAD
-    <div class="mermaid2" style="width: 50%">
-      sequenceDiagram title: My Sequence Diagram Title accTitle: My Acc Sequence Diagram accDescr:
-      My Sequence Diagram Description Alice->>John: Hello John, how are you? John-->>Alice: Great!
-      Alice-)John: See you later!
-    </div>
-=======
     <pre class="mermaid2" style="width: 50%">
    sequenceDiagram
       title: My Sequence Diagram Title
@@ -142,7 +109,6 @@
       John-->>Alice: Great!
       Alice-)John: See you later!
     </pre>
->>>>>>> d52c1f09
     <pre class="mermaid2" style="width: 50%">
 graph TD
     A -->|000| B
@@ -150,11 +116,7 @@
 
     linkStyle 1 stroke:#ff3,stroke-width:4px,color:red;
     </pre>
-<<<<<<< HEAD
-    <pre class="mermaid" style="width: 100%">
-=======
-    <pre class="mermaid2" style="width: 100%">
->>>>>>> d52c1f09
+    <pre class="mermaid2" style="width: 100%">
   journey
       accTitle: My User Journey Diagram
       accDescr: My User Journey Diagram Description
@@ -382,12 +344,6 @@
           htmlLabels: false,
           fontFamily: 'courier',
         },
-        fontSize: 18,
-        curve: 'cardinal',
-        // securityLevel: 'sandbox',
-        // themeVariables: {relationLabelColor: 'red'}
-        // theme: 'dark',
-        wrap: true,
       });
       function callback() {
         alert('It worked');
