<html>
  <head>
    <link
      href="https://fonts.googleapis.com/css?family=Montserrat&display=swap"
      rel="stylesheet"
    />
    <link href="https://unpkg.com/tailwindcss@^1.0/dist/tailwind.min.css" rel="stylesheet">
    <link rel="stylesheet" href="https://cdnjs.cloudflare.com/ajax/libs/font-awesome/4.7.0/css/font-awesome.min.css">
    <link href="https://fonts.googleapis.com/css?family=Noto+Sans+SC&display=swap" rel="stylesheet">
    <link href="https://cdn.jsdelivr.net/npm/@mdi/font@6.9.96/css/materialdesignicons.min.css" rel="stylesheet">
    <style>
      body {
        /* background: rgb(221, 208, 208); */
        /* background:#333; */
        font-family: 'Arial';
        /* font-size: 18px !important; */
        width: 100%;
        display: flex;
        flex-direction: column;
        margin-left: 20px;
        }
      h1 { color: grey;}
      .mermaid2,.mermaid3 {
        display: none;
      }
      .mermaid {

      }
      .mermaid svg {
        border: 1px solid purple;
        /* font-size: 18px !important; */
<<<<<<< HEAD
        border: 1px solid red;
=======
        fontFamily: 'courier'
>>>>>>> 17ccd1fd
      }
    </style>
  </head>
  <body>




<div class="mermaid2" style="width: 50%;">
flowchart LR
  classDef aPID stroke:#4e4403,fill:#fdde29,color:#4e4403,rx:5px,ry:5px;
  classDef crm stroke:#333333,fill:#DCDCDC,color:#333333,rx:5px,ry:5px;
  classDef type stroke:#502604,fill:#FAB565,color:#502604,rx:20px,ry:20px;;

  O0("Joe")
  class O0 aPID;

  O1("Person")
  class O1 crm;
  O0 -- has type -->O1["Person"]

  O2("aat:300411314")
  class O2 type;
  click O2 function "Sorry the newline html tags are not being processed correctly<br/> So all of this appears on the <br/> same line."
  O0 -- has type -->O2["Bug"]
  click O0 function "Lots of great info about Joe<br>Lots of great info about Joe<br>burt<br>fred";
</div>
<div class="mermaid2" style="width: 50%;">
flowchart TD
    subgraph test
    direction TB
    subgraph test2
      direction LR
      F --> D
    end
    subgraph test3
      direction TB
      G --> H
    end
    end
</div>
<div class="mermaid2" style="width: 50%;">
mindmap
  The root
    C1
      c2
      c3
    C4
      c5
      c6
    C7
      c8
      c9
    C8
      c10
      c11
    </div>
<div class="mermaid2" style="width: 50%;">
mindmap
    root[
      The root where the things
      hap<br/>
      hap<br/>
      pen!
    ]
      Child1
</div>
<div class="mermaid2" style="width: 50%;">
mindmap
    root[
      The root where the things
      hap<br/>
      hap<br/>
      pen!
    ]
      Child1
      child2[
        Child2<br/>
        The second<br/>
        The second<br/>
        The second<br/>
        The second<br/>
        The second<br/>
        The second<br/>
        The second<br/>
      ]
        Other
      Child3
        GrandChild1
          sc1
          sc2
          sc3
        GrandChild2
</div>
<div class="mermaid" style="width: 100%;">
mindmap
    root[
      The root<br>
      where<br>
      things<br>
      happen!
    ]
      Child2
        GrandChild1
        GrandChild2
      Child3(Child 3 has a long wrapped text as well)
      ::icon(mdi mdi-alarm)
        GrandChild3
        GrandChild4
      Child4((Child Num 4<br>with<br>wrap text))
      ::icon(mdi mdi-alarm)
        GrandChild5[With<br>icon<br>one<br>two<br>three]
        ::icon(mdi mdi-numeric-8-circle)
        GrandChild6sakdjhfkla jhklasjfh klj
        ::icon(mdi mdi-numeric-8-circle)
      Child1
        GrandChild1
          sc1
          sc2
          sc3
        GrandChild2
      Child5((Child5))
      :::disabled

        GrandChild7
          sc1
          sc2
          sc3
        GrandChild7

</div>
<div class="mermaid2" style="width: 50%;">
   pie
      accTitle: My Pie Chart Accessibility Title
      accDescr: My Pie Chart Accessibility Description

</div>
<div class="mermaid" style="width: 50%;">
flowchart TD
id
</div>
<div class="mermaid2" style="width: 50%;">
flowchart LR
        a["<strong>Haiya</strong>"]===>b
</div>
<div class="mermaid2" style="width: 50%;">
flowchart TD
    A --> B
    A --> C
    B --> C
</div>
<div class="mermaid2" style="width: 50%;">
<<<<<<< HEAD
 gitGraph TB
       commit
       commit
       branch develop
       commit
       commit
       commit
       checkout main
       commit
       commit
=======
flowchart TD
      A([stadium shape test])
      A -->|Get money| B([Go shopping])
      B --> C([Let me think...<br />Do I want something for work,<br />something to spend every free second with,<br />or something to get around?])
      C -->|One| D([Laptop])
      C -->|Two| E([iPhone])
      C -->|Three| F([Car<br/>wroom wroom])
      click A "index.html#link-clicked" "link test"
      click B testClick "click test"
      classDef someclass fill:#f96;
      class A someclass;
      class C someclass;
>>>>>>> 17ccd1fd
</div>
<div class="mermaid2" style="width: 50%;">
   sequenceDiagram
      title: My Sequence Diagram Title
      accTitle: My Acc Sequence Diagram
      accDescr: My Sequence Diagram Description

      Alice->>John: Hello John, how are you?
      John-->>Alice: Great!
      Alice-)John: See you later!
</div>
      <div class="mermaid2" style="width: 50%;">
graph TD
    A -->|000| B
    B -->|111| C

    linkStyle 1 stroke:#ff3,stroke-width:4px,color:red;
        </div>
      <div class="mermaid2" style="width: 100%;">
  journey
      accTitle: My User Journey Diagram
      accDescr: My User Journey Diagram Description

      title My working day
      section Go to work
        Make tea: 5: Me
        Go upstairs: 3: Me
        Do work: 1: Me, Cat
      section Go home
        Go downstairs: 5: Me
        Sit down: 5: Me
      </div>
      <div class="mermaid2" style="width: 100%;">
        info
      </div>
      <div class="mermaid2" style="width: 100%;">
requirementDiagram
      accTitle: My req Diagram
      accDescr: My req Diagram Description

    requirement test_req {
    id: 1
    text: the test text.
    risk: high
    verifymethod: test
    }

    functionalRequirement test_req2 {
    id: 1.1
    text: the second test text.
    risk: low
    verifymethod: inspection
    }

    performanceRequirement test_req3 {
    id: 1.2
    text: the third test text.
    risk: medium
    verifymethod: demonstration
    }

    element test_entity {
    type: simulation
    }

    element test_entity2 {
    type: word doc
    docRef: reqs/test_entity
    }


    test_entity - satisfies -> test_req2
    test_req - traces -> test_req2
    test_req - contains -> test_req3
    test_req <- copies - test_entity2

      </div>
      <div class="mermaid2" style="width: 100%;">
gantt
    dateFormat  YYYY-MM-DD
    title       Adding GANTT diagram functionality to mermaid
    excludes    weekends
    %% (`excludes` accepts specific dates in YYYY-MM-DD format, days of the week ("sunday") or "weekends", but not the word "weekdays".)

    section A section
    Completed task            :done,    des1, 2014-01-06,2014-01-08
    Active task               :active,  des2, 2014-01-09, 3d
    Future task               :         des3, after des2, 5d
    Future task2              :         des4, after des3, 5d

    section Critical tasks
    Completed task in the critical line :crit, done, 2014-01-06,24h
    Implement parser and jison          :crit, done, after des1, 2d
    Create tests for parser             :crit, active, 3d
    Future task in critical line        :crit, 5d
    Create tests for renderer           :2d
    Add to mermaid                      :1d
    Functionality added                 :milestone, 2014-01-25, 0d

    section Documentation
    Describe gantt syntax               :active, a1, after des1, 3d
    Add gantt diagram to demo page      :after a1  , 20h
    Add another diagram to demo page    :doc1, after a1  , 48h

    section Last section
    Describe gantt syntax               :after doc1, 3d
    Add gantt diagram to demo page      :20h
    Add another diagram to demo page    :48h
      </div>
      <div class="mermaid2" style="width: 100%;">
stateDiagram
  state Active {
    Idle
  }
  Inactive --> Idle: ACT
  Active --> Active: LOG
      </div>
      <div class="mermaid2" style="width: 100%;">
      flowchart TB
        accTitle: My flowchart
        accDescr: My flowchart Description
        subgraph One
          a1-->a2-->a3
        end
      </div>
      <div class="mermaid2" style="width: 100%;">
        sequenceDiagram
          A ->> B: 1
          rect rgb(204, 0, 102)
            break yes
              rect rgb(0, 204, 204)
                C ->> C: 0
              end
            end
          end
          B ->> A: Return</div>
      <div class="mermaid2" style="width: 100%;">
classDiagram
accTitle: My class diagram
accDescr: My class diagram Description
Class01 <|-- AveryLongClass : Cool
Class09 --> C2 : Where am i?
Class09 --* C3
Class09 --|> Class07
Class07 : equals()
Class07 : Object[] elementData
Class01 : size()
Class01 : int chimp
Class01 : int gorilla
class Class10 {
  int id
  size()
}
      </div>
      <div class="mermaid2" style="width: 100%;">
%%{init: {'config': {'wrap': true }}}%%
        sequenceDiagram
        participant A as Extremely utterly long line of longness which had previously overflown the actor box as it is much longer than what it should be
        A->>Bob: Hola
        Bob-->A: Pasten !
      </div>
      <div class="mermaid2" style="width: 100%;">
      gitGraph
       commit id: "ZERO"
       branch develop
       commit id:"A"
       checkout main
       commit id:"ONE"
       checkout develop
       commit id:"B"
       branch featureA
       commit id:"FIX"
       commit id: "FIX-2"
       checkout main
       commit id:"TWO"
       cherry-pick id:"A"
       commit id:"THREE"
       cherry-pick id:"FIX"
       checkout develop
       commit id:"C"
       merge featureA
       </div>
       <div class="mermaid2" style="width: 100%;">
flowchart TD
      A[Christmas] -->|Get money| B(Go shopping)
      B --> C{Let me think}
      C -->|One| D[Laptop]
      C -->|Two| E[iPhone]
      C -->|Three| F[fa:fa-car Car]
      </div>     <div class="mermaid2" style="width: 100%;">
        classDiagram
          Animal "1" <|-- Duck
          Animal <|-- Fish
          Animal <--o Zebra
          Animal : +int age
          Animal : +String gender
          Animal: +isMammal()
          Animal: +mate()
          class Duck{
            +String beakColor
            +swim()
            +quack()
          }
          class Fish{
            -int sizeInFeet
            -canEat()
          }
          class Zebra{
            +bool is_wild
            +run()
          }
    </div>
          <div class="mermaid2" style="width: 100%;">
        erDiagram
    CAR ||--o{ NAMED-DRIVER : allows
    CAR {
        string registrationNumber
        string make
        string model
    }
    PERSON ||--o{ NAMED-DRIVER : is
    PERSON {
        string firstName
        string lastName
        int age
    }
        </div>

  <script src="./mermaid.js"></script>
    <script>
      mermaid.parseError = function (err, hash) {
        // console.error('Mermaid error: ', err);
      };
      mermaid.initialize({
<<<<<<< HEAD
        // theme: 'dark',
        theme: 'base',
        // arrowMarkerAbsolute: true,
        // themeCSS: '.edgePath .path {stroke: red;} .arrowheadPath {fill: red;}',
=======
        maxTextSize: 900000,
        startOnLoad: true,
        securityLevel: 'loose',
        logLevel: 0,
        fontFamily: 'courier',
>>>>>>> 17ccd1fd
        flowchart: {
          // curve: 'curveLinear',
          useMaxWidth: true,
          htmlLabels: false,
          fontFamily: 'courier',
        },
        logLevel: 1,
        fontSize: 18,
        curve: 'cardinal',
        // securityLevel: 'sandbox',
        // themeVariables: {relationLabelColor: 'red'}
        wrap: true,
      });
      function callback() {
  alert('It worked');
}

function clickByFlow(elemName) {
  const div = document.createElement('div');
  div.className = 'created-by-click';
  div.style = 'padding: 20px; background: green; color: white;';
  div.innerText = 'Clicked By Flow';

  document.getElementsByTagName('body')[0].appendChild(div);
}
    </script>
  </body>
</html><|MERGE_RESOLUTION|>--- conflicted
+++ resolved
@@ -23,17 +23,11 @@
       .mermaid2,.mermaid3 {
         display: none;
       }
-      .mermaid {
-
-      }
+
       .mermaid svg {
         border: 1px solid purple;
         /* font-size: 18px !important; */
-<<<<<<< HEAD
-        border: 1px solid red;
-=======
         fontFamily: 'courier'
->>>>>>> 17ccd1fd
       }
     </style>
   </head>
@@ -157,7 +151,6 @@
         GrandChild2
       Child5((Child5))
       :::disabled
-
         GrandChild7
           sc1
           sc2
@@ -165,39 +158,27 @@
         GrandChild7
 
 </div>
+<div class="mermaid" style="width: 50%;">
+  flowchart TD
+  id
+</div>
+<div class="mermaid2" style="width: 50%;">
+  flowchart LR
+  a["<strong>Haiya</strong>"]===>b
+</div>
+<div class="mermaid2" style="width: 50%;">
+  flowchart TD
+</div>
 <div class="mermaid2" style="width: 50%;">
    pie
       accTitle: My Pie Chart Accessibility Title
       accDescr: My Pie Chart Accessibility Description
 
-</div>
-<div class="mermaid" style="width: 50%;">
-flowchart TD
-id
-</div>
-<div class="mermaid2" style="width: 50%;">
-flowchart LR
-        a["<strong>Haiya</strong>"]===>b
-</div>
-<div class="mermaid2" style="width: 50%;">
-flowchart TD
     A --> B
     A --> C
     B --> C
 </div>
 <div class="mermaid2" style="width: 50%;">
-<<<<<<< HEAD
- gitGraph TB
-       commit
-       commit
-       branch develop
-       commit
-       commit
-       commit
-       checkout main
-       commit
-       commit
-=======
 flowchart TD
       A([stadium shape test])
       A -->|Get money| B([Go shopping])
@@ -210,7 +191,16 @@
       classDef someclass fill:#f96;
       class A someclass;
       class C someclass;
->>>>>>> 17ccd1fd
+ gitGraph TB
+       commit
+       commit
+       branch develop
+       commit
+       commit
+       commit
+       checkout main
+       commit
+       commit
 </div>
 <div class="mermaid2" style="width: 50%;">
    sequenceDiagram
@@ -445,25 +435,17 @@
         // console.error('Mermaid error: ', err);
       };
       mermaid.initialize({
-<<<<<<< HEAD
-        // theme: 'dark',
-        theme: 'base',
-        // arrowMarkerAbsolute: true,
-        // themeCSS: '.edgePath .path {stroke: red;} .arrowheadPath {fill: red;}',
-=======
         maxTextSize: 900000,
         startOnLoad: true,
         securityLevel: 'loose',
         logLevel: 0,
         fontFamily: 'courier',
->>>>>>> 17ccd1fd
         flowchart: {
           // curve: 'curveLinear',
           useMaxWidth: true,
           htmlLabels: false,
           fontFamily: 'courier',
         },
-        logLevel: 1,
         fontSize: 18,
         curve: 'cardinal',
         // securityLevel: 'sandbox',
