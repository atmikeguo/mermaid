<!DOCTYPE html>
<html>
  <head>
    <meta charset="utf-8" />
    <meta http-equiv="X-UA-Compatible" content="IE=edge" />
    <title>ER diagram | Mermaid Quick Test Page</title>
    <link rel="icon" type="image/png" href="data:image/png;base64,iVBORw0KGgo=" />
    <style>
      div.mermaid {
        /* font-family: 'trebuchet ms', verdana, arial; */
        font-family: 'Courier New', Courier, monospace !important;
      }
    </style>
  </head>

  <body>
    <pre class="mermaid">
<<<<<<< HEAD
erDiagram
  %% title This is a title
  %% accDescription Test a description

  "Person . CUSTOMER"||--o{ ORDER : places

  ORDER ||--|{ "€£LINE_ITEM ¥" : contains

  "Person . CUSTOMER" }|..|{ "Address//StreetAddress::[DELIVERY ADDRESS]" : uses

  "Address//StreetAddress::[DELIVERY ADDRESS]" {
      int customerID FK
      string line1 "this is the first address line comment"
      string line2
      string city
      string region
      string state
      string postal_code
      string country
      }

      "a_~`!@#$^&*()-_=+[]{}|/;:'.?¡⁄™€£‹¢›∞ﬁ§‡•°ª·º‚≠±œŒ∑„®†ˇ¥Á¨ˆˆØπ∏“«»åÅßÍ∂ÎƒÏ©˙Ó∆Ô˚¬Ò…ÚæÆΩ¸≈π˛çÇ√◊∫ı˜µÂ≤¯≥˘÷¿" {
        string name "this is an entity with an absurd name just to show characters that are now acceptable as long as the name is in double quotes"
      }

      "€£LINE_ITEM ¥" {
        int orderID FK
        int currencyId FK
        number price
        number quantity
        number adjustment
        number final_price
      }
=======
      erDiagram
        title: This is a title
        accDescription_ Test a description

        CUSTOMER ||--o{ ORDER : places
        ORDER ||--|{ LINE-ITEM : contains
        CUSTOMER }|..|{ DELIVERY-ADDRESS : uses

        DELIVERY-ADDRESS {
          int customerId
          string addressLine1
          string addressLine2
          string city
          string county
          string state
          string region
          string country
          string postalCode
        }
>>>>>>> e1c63139
    </pre>

    <script type="module">
      import mermaid from '../src/mermaid';
      mermaid.initialize({
<<<<<<< HEAD
        theme: 'default',
=======
        theme: 'base',
>>>>>>> e1c63139
        // themeCSS: '.node rect { fill: red; }',
        logLevel: 3,
        securityLevel: 'loose',
        flowchart: { curve: 'basis' },
        gantt: { axisFormat: '%m/%d/%Y' },
        sequence: { actorMargin: 50 },
        // sequenceDiagram: { actorMargin: 300 } // deprecated
      });
    </script>
  </body>
</html><|MERGE_RESOLUTION|>--- conflicted
+++ resolved
@@ -15,7 +15,7 @@
 
   <body>
     <pre class="mermaid">
-<<<<<<< HEAD
+
 erDiagram
   %% title This is a title
   %% accDescription Test a description
@@ -49,37 +49,13 @@
         number adjustment
         number final_price
       }
-=======
-      erDiagram
-        title: This is a title
-        accDescription_ Test a description
-
-        CUSTOMER ||--o{ ORDER : places
-        ORDER ||--|{ LINE-ITEM : contains
-        CUSTOMER }|..|{ DELIVERY-ADDRESS : uses
-
-        DELIVERY-ADDRESS {
-          int customerId
-          string addressLine1
-          string addressLine2
-          string city
-          string county
-          string state
-          string region
-          string country
-          string postalCode
-        }
->>>>>>> e1c63139
     </pre>
 
     <script type="module">
       import mermaid from '../src/mermaid';
       mermaid.initialize({
-<<<<<<< HEAD
         theme: 'default',
-=======
-        theme: 'base',
->>>>>>> e1c63139
+
         // themeCSS: '.node rect { fill: red; }',
         logLevel: 3,
         securityLevel: 'loose',
