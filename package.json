--- conflicted
+++ resolved
@@ -66,12 +66,8 @@
     "fast-clone": "^1.5.13",
     "graphlib": "^2.1.8",
     "khroma": "^2.0.0",
-<<<<<<< HEAD
     "moment-mini": "^2.24.0",
     "non-layered-tidy-tree-layout": "^2.0.2",
-=======
-    "moment-mini": "2.24.0",
->>>>>>> d0d5739a
     "stylis": "^4.0.10"
   },
   "devDependencies": {
